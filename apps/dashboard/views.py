--- conflicted
+++ resolved
@@ -50,14 +50,9 @@
         metas = c.meta
         daily = c.meta.get('day_sentiment', {})
         chart_data = dict(series=[
-<<<<<<< HEAD
-            dict(name=_('Praise'), data=daily['positive']),
-            dict(name=_('Issues'), data=daily['negative']),
-=======
             dict(name=_('Praise'), data=daily['praise']),
-            dict(name=_('Issue'), data=daily['issue']),
+            dict(name=_('Issues'), data=daily['issue']),
             dict(name=_('Suggestion'), data=daily['suggestion']),
->>>>>>> dc9fab5d
             ],
             )
         total = c.total_found
