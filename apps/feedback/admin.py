from django.contrib import admin

from .models import Opinion, Term
from .utils import smart_truncate


class OpinionAdmin(admin.ModelAdmin):
    date_hierarchy = 'created'
<<<<<<< HEAD
    list_display = ('type', 'truncated_description', 'created',
                    'product_name', 'version', 'os_name', 'locale')
    list_display_links = ('truncated_description',)
    list_filter = ('type', 'version', 'os', 'locale')
=======
    list_display = ('positive', 'truncated_description', 'created',
                    'product_name', 'version', 'os_name', 'locale',
                    'manufacturer', 'device')
    list_display_links = ('truncated_description',)
    list_filter = ('positive', 'version', 'os', 'locale', 'manufacturer',
                   'device')
>>>>>>> fbd440a9
    ordering = ('-created',)
    search_fields = ['description']

    fieldsets = (
        (None, {
            'fields': ('type', 'description', 'created')
        }),
        ('Build Info', {
            'fields': ('user_agent', 'product_name', 'version', 'os_name',
                       'locale')
        }),
        ('Device Info', {
            'fields': ('manufacturer', 'device')
        }),
        ('Terms', {
            'fields': ('terms',)
        }),
    )
    readonly_fields = ('created', 'product_name', 'os_name', 'version',
                       'locale')

admin.site.register(Opinion, OpinionAdmin)


class TermAdmin(admin.ModelAdmin):
    list_display = ('term', 'hidden')
    list_filter = ('hidden',)
    search_fields = ['term']
admin.site.register(Term, TermAdmin)<|MERGE_RESOLUTION|>--- conflicted
+++ resolved
@@ -6,19 +6,12 @@
 
 class OpinionAdmin(admin.ModelAdmin):
     date_hierarchy = 'created'
-<<<<<<< HEAD
     list_display = ('type', 'truncated_description', 'created',
-                    'product_name', 'version', 'os_name', 'locale')
-    list_display_links = ('truncated_description',)
-    list_filter = ('type', 'version', 'os', 'locale')
-=======
-    list_display = ('positive', 'truncated_description', 'created',
                     'product_name', 'version', 'os_name', 'locale',
                     'manufacturer', 'device')
     list_display_links = ('truncated_description',)
-    list_filter = ('positive', 'version', 'os', 'locale', 'manufacturer',
+    list_filter = ('type', 'version', 'os', 'locale', 'manufacturer',
                    'device')
->>>>>>> fbd440a9
     ordering = ('-created',)
     search_fields = ['description']
 
