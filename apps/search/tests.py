--- conflicted
+++ resolved
@@ -148,13 +148,9 @@
         doc = pq(r.content)
         firstmsg = doc('.message').eq(1).text()
         r = search_request(page=2)
-<<<<<<< HEAD
-        eq_(len(pq(r.content)('.message')), 11)
-=======
         doc = pq(r.content)
-        eq_(len(doc('.message')), 8)
+        eq_(len(doc('.message')), 11)
         self.assertNotEqual(firstmsg, doc('.message').eq(1).text())
->>>>>>> fbd440a9
 
     @patch('search.views._get_results')
     def test_error(self, get_results):
